"""
Copyright 2013 Steven Diamond

This file is part of CVXPY.

CVXPY is free software: you can redistribute it and/or modify
it under the terms of the GNU General Public License as published by
the Free Software Foundation, either version 3 of the License, or
(at your option) any later version.

CVXPY is distributed in the hope that it will be useful,
but WITHOUT ANY WARRANTY; without even the implied warranty of
MERCHANTABILITY or FITNESS FOR A PARTICULAR PURPOSE.  See the
GNU General Public License for more details.

You should have received a copy of the GNU General Public License
along with CVXPY.  If not, see <http://www.gnu.org/licenses/>.
"""

# A custom KKT solver for CVXOPT that can handle redundant constraints.
# Uses regularization and iterative refinement.

from cvxopt import blas, lapack
from cvxopt.base import matrix
from cvxopt.misc import scale, pack, unpack

# Regularization constant.
REG_EPS = 1e-9

# Returns a kktsolver for linear cone programs (or nonlinear if F is given).
def get_kktsolver(G, dims, A, F=None):
    if F is None:
        factor = kkt_ldl(G, dims, A)
        def kktsolver(W):
            return factor(W)
    else:
        mnl, x0 = F()
        factor = kkt_ldl(G, dims, A, mnl)
        def kktsolver(x, z, W):
            f, Df, H = F(x, z)
            return factor(W, H, Df)
    return kktsolver

def kkt_ldl(G, dims, A, mnl = 0):
    """
    Solution of KKT equations by a dense LDL factorization of the
    3 x 3 system.
<<<<<<< HEAD

=======
    
    Regularized to handle low rank systems.
    
>>>>>>> fd4ed269
    Returns a function that (1) computes the LDL factorization of

        [ H           A'   GG'*W^{-1} ]
        [ A           0    0          ],
        [ W^{-T}*GG   0   -I          ]

    given H, Df, W, where GG = [Df; G], and (2) returns a function for
    solving

        [ H     A'   GG'   ]   [ ux ]   [ bx ]
        [ A     0    0     ] * [ uy ] = [ by ].
        [ GG    0   -W'*W  ]   [ uz ]   [ bz ]

    H is n x n,  A is p x n, Df is mnl x n, G is N x n where
    N = dims['l'] + sum(dims['q']) + sum( k**2 for k in dims['s'] ).
    """

    p, n = A.size
    ldK = n + p + mnl + dims['l'] + sum(dims['q']) + sum([ int(k*(k+1)/2)
        for k in dims['s'] ])
    K = matrix(0.0, (ldK, ldK))
    ipiv = matrix(0, (ldK, 1))
    u = matrix(0.0, (ldK, 1))
    g = matrix(0.0, (mnl + G.size[0], 1))

    def factor(W, H = None, Df = None):
        blas.scal(0.0, K)
        if H is not None: K[:n, :n] = H
        K[n:n+p, :n] = A
        for k in range(n):
            if mnl: g[:mnl] = Df[:,k]
            g[mnl:] = G[:,k]
            scale(g, W, trans = 'T', inverse = 'I')
            pack(g, K, dims, mnl, offsety = k*ldK + n + p)
        K[(ldK+1)*(p+n) :: ldK+1]  = -1.0
        # Add positive regularization in 1x1 block and negative in 2x2 block.
        K[0 : (ldK+1)*n : ldK+1]  += REG_EPS
        K[(ldK+1)*n :: ldK+1]  += -REG_EPS
        lapack.sytrf(K, ipiv)

        def solve(x, y, z):

            # Solve
            #
            #     [ H          A'   GG'*W^{-1} ]   [ ux   ]   [ bx        ]
            #     [ A          0    0          ] * [ uy   [ = [ by        ]
            #     [ W^{-T}*GG  0   -I          ]   [ W*uz ]   [ W^{-T}*bz ]
            #
            # and return ux, uy, W*uz.
            #
            # On entry, x, y, z contain bx, by, bz.  On exit, they contain
            # the solution ux, uy, W*uz.
            blas.copy(x, u)
            blas.copy(y, u, offsety = n)
            scale(z, W, trans = 'T', inverse = 'I')
            pack(z, u, dims, mnl, offsety = n + p)
            lapack.sytrs(K, ipiv, u)
            blas.copy(u, x, n = n)
            blas.copy(u, y, offsetx = n, n = p)
            unpack(u, z, dims, mnl, offsetx = n + p)

        return solve

    return factor<|MERGE_RESOLUTION|>--- conflicted
+++ resolved
@@ -45,13 +45,7 @@
     """
     Solution of KKT equations by a dense LDL factorization of the
     3 x 3 system.
-<<<<<<< HEAD
 
-=======
-    
-    Regularized to handle low rank systems.
-    
->>>>>>> fd4ed269
     Returns a function that (1) computes the LDL factorization of
 
         [ H           A'   GG'*W^{-1} ]
