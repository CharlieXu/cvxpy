"""
Copyright 2013 Steven Diamond

This file is part of CVXPY.

CVXPY is free software: you can redistribute it and/or modify
it under the terms of the GNU General Public License as published by
the Free Software Foundation, either version 3 of the License, or
(at your option) any later version.

CVXPY is distributed in the hope that it will be useful,
but WITHOUT ANY WARRANTY; without even the implied warranty of
MERCHANTABILITY or FITNESS FOR A PARTICULAR PURPOSE.  See the
GNU General Public License for more details.

You should have received a copy of the GNU General Public License
along with CVXPY.  If not, see <http://www.gnu.org/licenses/>.
"""

from .. import settings as s
from .. import utilities as u
from .. import interface as intf
from ..utilities.ordered_set import OrderedSet
from ..expressions.expression import Expression
from ..expressions.constants import Constant
from ..expressions.variables import Variable
from ..constraints import EqConstraint, LeqConstraint, \
                          SOC, SDP, ExpCone
from .objective import Minimize, Maximize
from kktsolver import get_kktsolver

from collections import OrderedDict
import itertools
import numbers
import cvxopt
import cvxopt.solvers
import ecos
import scs
import numpy as np
import scipy.sparse as sp

class Problem(u.Canonical):
    """A convex optimization problem.

    Attributes
    ----------
    objective : Minimize or Maximize
        The expression to minimize or maximize.
    constraints : list
        The constraints on the problem variables.
    """

    # The solve methods available.
    REGISTERED_SOLVE_METHODS = {}
    # Interfaces for interacting with matrices.
    _SPARSE_INTF = intf.DEFAULT_SPARSE_INTERFACE
    _DENSE_INTF = intf.DEFAULT_INTERFACE
    _CVXOPT_DENSE_INTF = intf.get_matrix_interface(cvxopt.matrix)
    _CVXOPT_SPARSE_INTF = intf.get_matrix_interface(cvxopt.spmatrix)

    def __init__(self, objective, constraints=None):
        if constraints is None:
            constraints = []
        self.objective = objective
        self.constraints = constraints
        self._value = None
        self._status = None

    @property
    def value(self):
        """The value from the last time the problem was solved.

        Returns
        -------
        float or None
        """
        return self._value

    @property
    def status(self):
        """The status from the last time the problem was solved.

        Returns
        -------
        str
        """
        return self._status

    def is_dcp(self):
        """Does the problem satisfy DCP rules?
        """
        return all(exp.is_dcp() for exp in self.constraints + [self.objective])

    def _filter_constraints(self, constraints):
        """Separate the constraints by type.

        Parameters
        ----------
        constraints : list
            A list of constraints.

        Returns
        -------
        dict
            A map of type key to an ordered set of constraints.
        """
        constr_map = {s.EQ: OrderedSet([]),
                      s.INEQ: OrderedSet([]),
                      s.SOC: OrderedSet([]),
                      s.SDP: OrderedSet([]),
                      s.EXP: OrderedSet([])}
        for c in constraints:
            if isinstance(c, EqConstraint):
                constr_map[s.EQ].add(c)
            elif isinstance(c, LeqConstraint):
                constr_map[s.INEQ].add(c)
            elif isinstance(c, SOC):
                constr_map[s.SOC].add(c)
            elif isinstance(c, SDP):
                constr_map[s.SDP].add(c)
            elif isinstance(c, ExpCone):
                constr_map[s.EXP].add(c)
        return constr_map

    def canonicalize(self):
        """Computes the graph implementation of the problem.

        Returns
        -------
        tuple
            (affine objective, constraints list, the cone dimensions)
        """
        constraints = []
        obj, constr = self.objective.canonical_form
        constraints += constr
        unique_constraints = list(OrderedSet(self.constraints))
        for constr in unique_constraints:
            constraints += constr.canonical_form[1]
        constr_map = self._filter_constraints(constraints)
        dims = {}
        dims['l'] = sum(c.size[0]*c.size[1] for c in constr_map[s.INEQ])
        # Formats SOC and SDP constraints for the solver.
        for constr in itertools.chain(constr_map[s.SOC],
                                      constr_map[s.SDP],
                                      constr_map[s.NONLIN]):
            for ineq_constr in constr.format():
                constr_map[s.INEQ].add(ineq_constr)
        dims['q'] = [c.size[0] for c in constr_map[s.SOC]]
        dims['s'] = [c.size[0] for c in constr_map[s.SDP]]
        dims['ep'] = sum(c.size[0] for c in constr_map[s.NONLIN])
        return (obj, constr_map, dims)

    def variables(self):
        """Returns a list of the variables in the problem.
        """
        vars_ = self.objective.variables()
        for constr in self.constraints:
            vars_ += constr.variables()
        # Remove duplicates.
        return list(set(vars_))

    def parameters(self):
        """Returns a list of the parameters in the problem.
        """
        params = self.objective.parameters()
        for constr in self.constraints:
            params += constr.parameters()
        # Remove duplicates.
        return list(set(params))

    def solve(self, *args, **kwargs):
        """Solves the problem using the specified method.

        Parameters
        ----------
        method : function
            The solve method to use.
        solver : str, optional
            The solver to use. Defaults to ECOS.
        verbose : bool, optional
            Overrides the default of hiding solver output.

        Returns
        -------
        float
            The optimal value for the problem, or a string indicating
            why the problem could not be solved.
        """
        func_name = kwargs.pop("method", None)
        if func_name is not None:
            func = Problem.REGISTERED_SOLVE_METHODS[func_name]
            return func(self, *args, **kwargs)
        else:
            return self._solve(*args, **kwargs)

    @classmethod
    def register_solve(cls, name, func):
        """Adds a solve method to the Problem class.

        Parameters
        ----------
        name : str
            The keyword for the method.
        func : function
            The function that executes the solve method.
        """
        cls.REGISTERED_SOLVE_METHODS[name] = func

    def _solve(self, solver=None, ignore_dcp=False, verbose=False):
        """Solves a DCP compliant optimization problem.

        Saves the values of primal and dual variables in the variable
        and constraint objects, respectively.

        Parameters
        ----------
        solver : str, optional
            The solver to use. Defaults to ECOS.
        ignore_dcp : bool, optional
            Overrides the default of raising an exception if the problem is not
            DCP.
        verbose : bool, optional
            Overrides the default of hiding solver output.

        Returns
        -------
        float
            The optimal value for the problem, or a string indicating
            why the problem could not be solved.
        """
        if not self.is_dcp():
            if ignore_dcp:
                print ("Problem does not follow DCP rules. "
                       "Solving a convex relaxation.")
            else:
                raise Exception("Problem does not follow DCP rules.")
        objective, constr_map, dims = self.canonicalize()

        all_ineq = itertools.chain(constr_map[s.EQ], constr_map[s.INEQ])
        var_info = self._get_var_offsets(objective, all_ineq)
        sorted_vars, var_offsets, x_length = var_info

        # Target cvxopt solver if SDP or invalid for ECOS.
        if solver == s.CVXOPT or constr_map[s.SDP] \
            or constr_map[s.EXP]:
            result = self._cvxopt_solve(objective, constr_map, dims,
                                        sorted_vars, var_offsets, x_length,
                                        verbose)
        else: # If possible, target ECOS.
            result = self._ecos_solve(objective, constr_map, dims,
                                      sorted_vars, var_offsets, x_length,
                                      verbose)

        status, value, x, y, z = result
        if status == s.OPTIMAL:
            self._save_values(x, sorted_vars)
            self._save_values(y, constr_map[s.EQ])
            self._save_values(z, constr_map[s.INEQ])
            self._value = value
        else:
            self._handle_failure(status, sorted_vars,
                itertools.chain(constr_map[s.EQ], constr_map[s.INEQ]))
        self._status = status
        return self.value

    def _ecos_solve(self, objective, constr_map, dims,
                    sorted_vars, var_offsets, x_length,
                    verbose):
        """Calls the ECOS solver and returns the result.

        Parameters
        ----------
            objective: Expression
                The canonicalized objective.
            constr_map: dict
                A dict of the canonicalized constraints.
            dims: dict
                A dict with information about the types of constraints.
            sorted_vars: list
                An ordered list of the problem variables.
            var_offsets: dict
                A dict mapping variable id to offset in the stacked variable x.
            x_length: int
                The height of x.
            verbose: bool
                Should the solver show output?

        Returns
        -------
        tuple
            (status, optimal objective, optimal x,
             optimal equality constraint dual,
             optimal inequality constraint dual)

        """
        c, obj_offset = self._constr_matrix([objective], var_offsets, x_length,
                                            self._DENSE_INTF,
                                            self._DENSE_INTF)
        # Convert obj_offset to a scalar.
        obj_offset = self._DENSE_INTF.scalar_value(obj_offset)

        A, b = self._constr_matrix(constr_map[s.EQ], var_offsets, x_length,
                                   self._SPARSE_INTF, self._DENSE_INTF)
        G, h = self._constr_matrix(constr_map[s.INEQ], var_offsets, x_length,
                                   self._SPARSE_INTF, self._DENSE_INTF)
        # Convert c,h,b to 1D arrays.
        c, h, b = map(lambda mat: np.asarray(mat)[:, 0], [c.T, h, b])
        results = ecos.solve(c, G, h, dims, A, b, verbose=verbose)
        status = s.SOLVER_STATUS[s.ECOS][results['info']['exitFlag']]
        if status == s.OPTIMAL:
            primal_val = results['info']['pcost']
            value = self.objective._primal_to_result(
                          primal_val - obj_offset)
            return (status, value,
                    results['x'], results['y'], results['z'])
        else:
            return (status, None, None, None, None)


    def _cvxopt_solve(self, objective, constr_map, dims,
                      sorted_vars, var_offsets, x_length,
                      verbose):
        """Calls the CVXOPT conelp or cpl solver and returns the result.

        Parameters
        ----------
            objective: Expression
                The canonicalized objective.
            constr_map: dict
                A dict of the canonicalized constraints.
            dims: dict
                A dict with information about the types of constraints.
            sorted_vars: list
                An ordered list of the problem variables.
            var_offsets: dict
                A dict mapping variable id to offset in the stacked variable x.
            x_length: int
                The height of x.
            verbose: bool
                Should the solver show output?

        Returns
        -------
        tuple
            (status, optimal objective, optimal x,
             optimal equality constraint dual,
             optimal inequality constraint dual)

        """
        c, obj_offset = self._constr_matrix([objective], var_offsets, x_length,
                                            self._CVXOPT_DENSE_INTF,
                                            self._CVXOPT_DENSE_INTF)
        # Convert obj_offset to a scalar.
        obj_offset = self._CVXOPT_DENSE_INTF.scalar_value(obj_offset)

        A, b = self._constr_matrix(constr_map[s.EQ], var_offsets, x_length,
                                   self._CVXOPT_SPARSE_INTF,
                                   self._CVXOPT_DENSE_INTF)
        G, h = self._constr_matrix(constr_map[s.INEQ], var_offsets, x_length,
                                   self._CVXOPT_SPARSE_INTF,
                                   self._CVXOPT_DENSE_INTF)

        # Save original cvxopt solver options.
        old_options = cvxopt.solvers.options
        # Silence cvxopt if verbose is False.
        cvxopt.solvers.options['show_progress'] = verbose
        # Always do one step of iterative refinement after solving KKT system.
        cvxopt.solvers.options['refinement'] = 1
<<<<<<< HEAD
        # Target cvxopt solver if SDP or invalid for ECOS.
        if solver == s.CVXOPT or len(dims['s']) > 0 \
            or min(G.shape) == 0:
            # Convert c,A,b,G,h to cvxopt matrices.
            c, b, h = map(lambda vec:
                self._CVXOPT_DENSE_INTF.const_to_matrix(vec,
                    convert_scalars=True),
                [c, b, h])
            A, G = map(lambda mat:
                self._CVXOPT_SPARSE_INTF.const_to_matrix(mat,
                    convert_scalars=True),
                [A, G])
            # Target cvxopt clp if nonlinear constraints exist
            if constr_map[s.EXP]:
                # Get the nonlinear constraints.
                F = self._merge_nonlin(constr_map[s.EXP], var_offsets,
                                       x_length)
                # Get custom kktsolver.
                kktsolver = get_kktsolver(G, dims, A, F)
                results = cvxopt.solvers.cpl(c.T, F, G, h, A=A, b=b,
                                             dims=dims,kktsolver=kktsolver)
            else:
                # Get custom kktsolver.
                kktsolver = get_kktsolver(G, dims, A)
                results = cvxopt.solvers.conelp(c.T, G, h, A=A, b=b,
                                                dims=dims, kktsolver=kktsolver)
            status = s.SOLVER_STATUS[s.CVXOPT][results['status']]
            primal_val = results['primal objective']
        elif solver == s.SCS or constr_map[s.NONLIN]:
            c, h, b = map(lambda mat: np.asarray(mat)[:, 0], [c.T, h, b])
            data = {"c": c}
            if A.shape[0] == 0:
                dims["f"] = 0
                data["A"] = G
                data["b"] = h
            else:
                dims["f"] = A.shape[0]
                data["A"] = sp.vstack([A, G]).tocsc()
                data["b"] = np.hstack([b, h])
            opt = {'VERBOSE': verbose}
            results = scs.solve(data, dims, opt, USE_INDIRECT = True)
            status = s.SOLVER_STATUS[s.SCS][results['info']['status']]
            primal_val = results['info']['pobj']
            if status == s.OPTIMAL:
                self._save_values(results['x'], sorted_vars)
                all_ineq = itertools.chain(constr_map[s.EQ], constr_map[s.INEQ])
                self._save_values(results['y'], all_ineq)
                return self.objective._primal_to_result(primal_val - obj_offset)
        else: # If possible, target ECOS.
            # Convert c,h,b to 1D arrays.
            c, h, b = map(lambda mat: np.asarray(mat)[:, 0], [c.T, h, b])
            results = ecos.solve(c, G, h, dims, A, b, verbose=verbose)
            status = s.SOLVER_STATUS[s.ECOS][results['info']['exitFlag']]
            primal_val = results['info']['pcost']

        # Restore original cvxopt solver options.
        cvxopt.solvers.options = old_options

=======
        # Target cvxopt clp if nonlinear constraints exist
        if constr_map[s.EXP]:
            # Get the nonlinear constraints.
            F = self._merge_nonlin(constr_map[s.EXP], var_offsets,
                                   x_length)
            # Get custom kktsolver.
            kktsolver = get_kktsolver(G, dims, A, F)
            results = cvxopt.solvers.cpl(c.T, F, G, h, A=A, b=b,
                                         dims=dims,kktsolver=kktsolver)
        else:
            # Get custom kktsolver.
            kktsolver = get_kktsolver(G, dims, A)
            results = cvxopt.solvers.conelp(c.T, G, h, A=A, b=b,
                                            dims=dims, kktsolver=kktsolver)
        status = s.SOLVER_STATUS[s.CVXOPT][results['status']]
>>>>>>> 5266d8ed
        if status == s.OPTIMAL:
            primal_val = results['primal objective']
            value = self.objective._primal_to_result(
                          primal_val - obj_offset)
            # Restore original cvxopt solver options.
            cvxopt.solvers.options = old_options
            if constr_map[s.EXP]:
                ineq_dual = results['zl']
            else:
                ineq_dual = results['z']
            return (status, value, results['x'], results['y'], ineq_dual)
        else:
            return (status, None, None, None, None)

    def _handle_failure(self, status, variables, constraints):
        """Updates value fields based on the cause of solver failure.

        Parameters
        ----------
            status: str
                The status of the solver.
            variables: list
                The problem variables.
            constraints: list
                The problem constraints.
        """
        # Set all primal and dual variable values to None.
        for var_ in variables:
            var_.save_value(None)
        for constr in constraints:
            constr.save_value(None)
        # Set the problem value.
        if status == s.INFEASIBLE:
            self._value = self.objective._primal_to_result(np.inf)
        elif status == s.UNBOUNDED:
            self._value = self.objective._primal_to_result(-np.inf)
        else: # Solver error
            self._value = None

    def _get_var_offsets(self, objective, constraints):
        """Maps each variable to a horizontal offset.

        Parameters
        ----------
        objective : Expression
            The canonicalized objective.
        constraints : list
            The canonicalized constraints.

        Returns
        -------
        tuple
            (ordered list of variables, map of variable to offset,
             length of variable vector)
        """
        vars_ = objective.variables()
        for constr in constraints:
            vars_ += constr.variables()
        var_offsets = OrderedDict()
        vert_offset = 0
        # TODO Ensure the variables are always in the same
        # order for the same problem.
        var_names = [(v, v.id) for v in set(vars_)]
        var_names.sort(key=lambda (var, var_id): var_id)
        for var, var_id in var_names:
            var_offsets[var_id] = vert_offset
            vert_offset += var.size[0]*var.size[1]
        # Return an ordered list of variables.
        vars_ = [v for v, var_id in var_names]
        return (vars_, var_offsets, vert_offset)

    def _save_values(self, result_vec, objects):
        """Saves the values of the optimal primal/dual variables.

        Parameters
        ----------
        results_vec : array_like
            A vector containing the variable values.
        objects : list
            The variables or constraints where the values will be stored.
        """
        if len(result_vec) > 0:
            # Cast to desired matrix type.
            result_vec = self._DENSE_INTF.const_to_matrix(result_vec)
        offset = 0
        for obj in objects:
            rows, cols = obj.size
            # Handle scalars
            if (rows,cols) == (1,1):
                value = intf.index(result_vec, (offset, 0))
            else:
                value = self._DENSE_INTF.zeros(rows, cols)
                self._DENSE_INTF.block_add(value,
                    result_vec[offset:offset + rows*cols],
                    0, 0, rows, cols)
            obj.save_value(value)
            offset += rows*cols

    def _constr_matrix(self, aff_expressions, var_offsets, x_length,
                       matrix_intf, vec_intf):
        """Returns a matrix and vector representing a list of constraints.

        In the matrix, each constraint is given a block of rows.
        Each variable coefficient is inserted as a block with upper
        left corner at matrix[variable offset, constraint offset].
        The constant term in the constraint is added to the vector.

        Parameters
        ----------
        aff_expressions : list
            A list of affine expressions or constraints.
        var_offsets : dict
            A dict of variable id to horizontal offset.
        x_length : int
            The length of the x vector.
        matrix_intf : interface
            The matrix interface to use for creating the constraints matrix.
        vec_intf : interface
            The matrix interface to use for creating the constant vector.

        Returns
        -------
        tuple
            A (matrix, vector) tuple.
        """

        rows = sum([aff.size[0] * aff.size[1] for aff in aff_expressions])
        cols = x_length
        V, I, J = [], [], []
        const_vec = vec_intf.zeros(rows, 1)
        vert_offset = 0
        for aff_exp in aff_expressions:
            coefficients = aff_exp.coefficients()
            for var, blocks in coefficients.items():
                # Constant is not in var_offsets.
                horiz_offset = var_offsets.get(var)
                for col, block in enumerate(blocks):
                    vert_start = vert_offset + col*aff_exp.size[0]
                    vert_end = vert_start + aff_exp.size[0]
                    if var is s.CONSTANT:
                        # Convert the block to a dense column.
                        block = self._DENSE_INTF.const_to_matrix(block)
                        const_vec[vert_start:vert_end, :] = block
                    else:
                        if isinstance(block, numbers.Number):
                            V.append(block)
                            I.append(vert_start)
                            J.append(horiz_offset)
                        else:
                            # Block is a numpy matrix or
                            # scipy CSC sparse matrix.
                            if isinstance(block, np.matrix):
                                block = self._SPARSE_INTF.const_to_matrix(
                                        block)
                            block = block.tocoo()
                            V.extend(block.data)
                            I.extend(block.row + vert_start)
                            J.extend(block.col + horiz_offset)
            vert_offset += aff_exp.size[0]*aff_exp.size[1]

        # Create the constraints matrix.
        if len(V) > 0:
            matrix = sp.coo_matrix((V, (I, J)), (rows, cols))
            # Convert the constraints matrix to the correct type.
            matrix = matrix_intf.const_to_matrix(matrix, convert_scalars=True)
        else: # Empty matrix.
            matrix = matrix_intf.zeros(rows, cols)
        return (matrix, -const_vec)

    def _merge_nonlin(self, nl_constr, var_offsets, x_length):
        """ TODO: ensure that this works with numpy data structs...
        """
        rows = sum([constr.size[0] * constr.size[1] for constr in nl_constr])
        cols = x_length

        big_x = self._CVXOPT_DENSE_INTF.zeros(cols, 1)
        for constr in nl_constr:
            constr.place_x0(big_x, var_offsets, self._CVXOPT_DENSE_INTF)

        def F(x=None, z=None):
            if x is None:
                return rows, big_x
            big_f = self._CVXOPT_DENSE_INTF.zeros(rows, 1)
            big_Df = self._CVXOPT_SPARSE_INTF.zeros(rows, cols)
            if z:
                big_H = self._CVXOPT_SPARSE_INTF.zeros(cols, cols)

            offset = 0
            for constr in nl_constr:
                local_x = constr.extract_variables(x, var_offsets,
                                                   self._CVXOPT_DENSE_INTF)
                if z:
                    f, Df, H = constr.f(local_x,
                                        z[offset:offset + constr.size[0]])
                else:
                    result = constr.f(local_x)
                    if result:
                        f, Df = result
                    else:
                        return None
                big_f[offset:offset + constr.size[0]] = f
                constr.place_Df(big_Df, Df, var_offsets,
                                offset, self._CVXOPT_SPARSE_INTF)
                if z:
                    constr.place_H(big_H, H, var_offsets,
                                   self._CVXOPT_SPARSE_INTF)
                offset += constr.size[0]

            if z is None:
                return big_f, big_Df
            return big_f, big_Df, big_H
        return F

    def __str__(self):
        return repr(self)

    def __repr__(self):
        return "Problem(%s, %s)" % (repr(self.objective),
                                    repr(self.constraints))<|MERGE_RESOLUTION|>--- conflicted
+++ resolved
@@ -236,7 +236,7 @@
                 raise Exception("Problem does not follow DCP rules.")
         objective, constr_map, dims = self.canonicalize()
 
-        all_ineq = itertools.chain(constr_map[s.EQ], constr_map[s.INEQ])
+        all_ineq = constr_map[s.EQ] + constr_map[s.INEQ]
         var_info = self._get_var_offsets(objective, all_ineq)
         sorted_vars, var_offsets, x_length = var_info
 
@@ -258,8 +258,7 @@
             self._save_values(z, constr_map[s.INEQ])
             self._value = value
         else:
-            self._handle_failure(status, sorted_vars,
-                itertools.chain(constr_map[s.EQ], constr_map[s.INEQ]))
+            self._handle_failure(status, sorted_vars, all_ineq)
         self._status = status
         return self.value
 
@@ -366,82 +365,7 @@
         cvxopt.solvers.options['show_progress'] = verbose
         # Always do one step of iterative refinement after solving KKT system.
         cvxopt.solvers.options['refinement'] = 1
-<<<<<<< HEAD
-        # Target cvxopt solver if SDP or invalid for ECOS.
-        if solver == s.CVXOPT or len(dims['s']) > 0 \
-            or min(G.shape) == 0:
-            # Convert c,A,b,G,h to cvxopt matrices.
-            c, b, h = map(lambda vec:
-                self._CVXOPT_DENSE_INTF.const_to_matrix(vec,
-                    convert_scalars=True),
-                [c, b, h])
-            A, G = map(lambda mat:
-                self._CVXOPT_SPARSE_INTF.const_to_matrix(mat,
-                    convert_scalars=True),
-                [A, G])
-            # Target cvxopt clp if nonlinear constraints exist
-            if constr_map[s.EXP]:
-                # Get the nonlinear constraints.
-                F = self._merge_nonlin(constr_map[s.EXP], var_offsets,
-                                       x_length)
-                # Get custom kktsolver.
-                kktsolver = get_kktsolver(G, dims, A, F)
-                results = cvxopt.solvers.cpl(c.T, F, G, h, A=A, b=b,
-                                             dims=dims,kktsolver=kktsolver)
-            else:
-                # Get custom kktsolver.
-                kktsolver = get_kktsolver(G, dims, A)
-                results = cvxopt.solvers.conelp(c.T, G, h, A=A, b=b,
-                                                dims=dims, kktsolver=kktsolver)
-            status = s.SOLVER_STATUS[s.CVXOPT][results['status']]
-            primal_val = results['primal objective']
-        elif solver == s.SCS or constr_map[s.NONLIN]:
-            c, h, b = map(lambda mat: np.asarray(mat)[:, 0], [c.T, h, b])
-            data = {"c": c}
-            if A.shape[0] == 0:
-                dims["f"] = 0
-                data["A"] = G
-                data["b"] = h
-            else:
-                dims["f"] = A.shape[0]
-                data["A"] = sp.vstack([A, G]).tocsc()
-                data["b"] = np.hstack([b, h])
-            opt = {'VERBOSE': verbose}
-            results = scs.solve(data, dims, opt, USE_INDIRECT = True)
-            status = s.SOLVER_STATUS[s.SCS][results['info']['status']]
-            primal_val = results['info']['pobj']
-            if status == s.OPTIMAL:
-                self._save_values(results['x'], sorted_vars)
-                all_ineq = itertools.chain(constr_map[s.EQ], constr_map[s.INEQ])
-                self._save_values(results['y'], all_ineq)
-                return self.objective._primal_to_result(primal_val - obj_offset)
-        else: # If possible, target ECOS.
-            # Convert c,h,b to 1D arrays.
-            c, h, b = map(lambda mat: np.asarray(mat)[:, 0], [c.T, h, b])
-            results = ecos.solve(c, G, h, dims, A, b, verbose=verbose)
-            status = s.SOLVER_STATUS[s.ECOS][results['info']['exitFlag']]
-            primal_val = results['info']['pcost']
-
-        # Restore original cvxopt solver options.
-        cvxopt.solvers.options = old_options
-
-=======
-        # Target cvxopt clp if nonlinear constraints exist
-        if constr_map[s.EXP]:
-            # Get the nonlinear constraints.
-            F = self._merge_nonlin(constr_map[s.EXP], var_offsets,
-                                   x_length)
-            # Get custom kktsolver.
-            kktsolver = get_kktsolver(G, dims, A, F)
-            results = cvxopt.solvers.cpl(c.T, F, G, h, A=A, b=b,
-                                         dims=dims,kktsolver=kktsolver)
-        else:
-            # Get custom kktsolver.
-            kktsolver = get_kktsolver(G, dims, A)
-            results = cvxopt.solvers.conelp(c.T, G, h, A=A, b=b,
-                                            dims=dims, kktsolver=kktsolver)
-        status = s.SOLVER_STATUS[s.CVXOPT][results['status']]
->>>>>>> 5266d8ed
+
         if status == s.OPTIMAL:
             primal_val = results['primal objective']
             value = self.objective._primal_to_result(
@@ -453,6 +377,66 @@
             else:
                 ineq_dual = results['z']
             return (status, value, results['x'], results['y'], ineq_dual)
+        else:
+            return (status, None, None, None, None)
+
+
+    def _scs_solve(self, objective, constr_map, dims,
+                   sorted_vars, var_offsets, x_length,
+                   verbose):
+        """Calls the SCS solver and returns the result.
+
+        Parameters
+        ----------
+            objective: Expression
+                The canonicalized objective.
+            constr_map: dict
+                A dict of the canonicalized constraints.
+            dims: dict
+                A dict with information about the types of constraints.
+            sorted_vars: list
+                An ordered list of the problem variables.
+            var_offsets: dict
+                A dict mapping variable id to offset in the stacked variable x.
+            x_length: int
+                The height of x.
+            verbose: bool
+                Should the solver show output?
+
+        Returns
+        -------
+        tuple
+            (status, optimal objective, optimal x,
+             optimal equality constraint dual,
+             optimal inequality constraint dual)
+
+        """
+        c, obj_offset = self._constr_matrix([objective], var_offsets, x_length,
+                                            self._DENSE_INTF,
+                                            self._DENSE_INTF)
+        # Convert obj_offset to a scalar.
+        obj_offset = self._DENSE_INTF.scalar_value(obj_offset)
+
+        A, b = self._constr_matrix(constr_map[s.EQ], var_offsets, x_length,
+                                   self._SPARSE_INTF, self._DENSE_INTF)
+        G, h = self._constr_matrix(constr_map[s.INEQ], var_offsets, x_length,
+                                   self._SPARSE_INTF, self._DENSE_INTF)
+        # Convert c,h,b to 1D arrays.
+        c, h, b = map(lambda mat: np.asarray(mat)[:, 0], [c.T, h, b])
+        data = {"c": c}
+        dims["f"] = sum([c.size[0] for c in constr_map[s.EQ]])
+        data["A"] = A
+        data["b"] = b
+        opt = {'VERBOSE': verbose}
+        results = scs.solve(data, dims, opt, USE_INDIRECT = True)
+        status = s.SOLVER_STATUS[s.SCS][results['info']['status']]
+        if status == s.OPTIMAL:
+            primal_val = results['info']['pobj']
+            value = self.objective._primal_to_result(primal_val - obj_offset)
+            self._save_values(results['x'], sorted_vars)
+            all_ineq = itertools.chain(constr_map[s.EQ], constr_map[s.INEQ])
+            self._save_values(results['y'], all_ineq)
+            return self.objective._primal_to_result(primal_val - obj_offset)
         else:
             return (status, None, None, None, None)
 
