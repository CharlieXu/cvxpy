"""
Copyright 2017 Steven Diamond

Licensed under the Apache License, Version 2.0 (the "License");
you may not use this file except in compliance with the License.
You may obtain a copy of the License at

    http://www.apache.org/licenses/LICENSE-2.0

Unless required by applicable law or agreed to in writing, software
distributed under the License is distributed on an "AS IS" BASIS,
WITHOUT WARRANTIES OR CONDITIONS OF ANY KIND, either express or implied.
See the License for the specific language governing permissions and
limitations under the License.
"""
from cvxpy.expressions.variables.variable import Variable
from cvxpy.constraints.bool_constr import BoolConstr


class Bool(Variable):
    """ A boolean variable. """

    def canonicalize(self):
        """Variable must be boolean.
        """
        obj, constr = super(Bool, self).canonicalize()
        return (obj, constr + [BoolConstr(obj)])

<<<<<<< HEAD
    def is_positive(self):
        """Is the expression positive?
        """
        return True

    def is_negative(self):
        """Is the expression negative?
        """
        return False
=======
    def __repr__(self):
        """String to recreate the object.
        """
        return "Bool(%d, %d)" % self.size
>>>>>>> fae0db04
<|MERGE_RESOLUTION|>--- conflicted
+++ resolved
@@ -26,19 +26,7 @@
         obj, constr = super(Bool, self).canonicalize()
         return (obj, constr + [BoolConstr(obj)])
 
-<<<<<<< HEAD
-    def is_positive(self):
-        """Is the expression positive?
-        """
-        return True
-
-    def is_negative(self):
-        """Is the expression negative?
-        """
-        return False
-=======
     def __repr__(self):
         """String to recreate the object.
         """
-        return "Bool(%d, %d)" % self.size
->>>>>>> fae0db04
+        return "Bool(%d, %d)" % self.size